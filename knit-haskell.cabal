cabal-version: 1.12

-- This file has been generated from package.yaml by hpack version 0.31.2.
--
-- see: https://github.com/sol/hpack
--
<<<<<<< HEAD
-- hash: 8317dd13de7b8c326d8f655336b276d6b1eaa82d943ca7f08038adffc994d917
=======
-- hash: 08ce406642d57571077c12ea062444257ef374ea2c470769ce7f9d43b0119b16
>>>>>>> cc1a06e9

name:           knit-haskell
version:        0.8.0.0
synopsis:       a minimal Rmarkdown sort-of-thing for haskell, by way of Pandoc
description:    knit-haskell is a beginning attempt at bringing some of the benefits of Rmarkdown to Haskell. It includes an effects stack (using <https://github.com/isovector/polysemy#readme polysemy> rather than mtl) which includes logging, a simplified interface to Pandoc and various writer-like effects to intersperse document building with regular code. Various helper functions are provided to simplify common operations, making it especially straightforward to build an HTML document from bits of markdown, latex and <http://hackage.haskell.org/package/lucid Lucid> or <http://hackage.haskell.org/package/blaze-html Blaze> html. Support is also included for including <http://hackage.haskell.org/package/hvega hvega> visualizations and diagrams from the <https://archives.haskell.org/projects.haskell.org/diagrams/ diagrams> package. More information is available in the <https://github.com/adamConnerSax/knit-haskell/blob/master/Readme.md readme>.
bug-reports:    https://github.com/adamConnerSax/knit-haskell/issues
license:        BSD3
license-file:   LICENSE
author:         Adam Conner-Sax
maintainer:     adam_conner_sax@yahoo.com
copyright:      2019 Adam Conner-Sax
category:       Text
extra-source-files:
    ChangeLog.md
    Readme.md
data-dir:       data
data-files:
    knit-haskell-templates/mindoc-pandoc-KH.html
    knit-haskell-templates/pandoc-adaptive-bootstrap-KH.html
    knit-haskell-templates/pandoc-bootstrap-KH.html
    knit-haskell-css/pandoc-bootstrap.css
    pandoc-data/data/templates/default.html4
    pandoc-data/data/templates/default.html5
    pandoc-data/data/templates/default.latex
    pandoc-data/data/templates/default.markdown
    pandoc-data/data/templates/default.commonmark
    pandoc-data/data/templates/default.haddock
build-type:     Simple
homepage:       https://github.com/adamConnerSax/knit-haskell#readme

source-repository head
  type: git
  location: https://github.com/adamConnerSax/knit-haskell

library
  ghc-options: -Wall -O2 -fdicts-strict -fspec-constr-recursive=16 -fmax-worker-args=16 -fno-warn-unused-top-binds -funbox-strict-fields -fplugin=Polysemy.Plugin
  exposed-modules:
      Knit.Effect.AtomicCache
      Knit.Effect.Serialize
      Knit.Effect.Logger
      Knit.Effect.Docs
      Knit.Effect.PandocMonad
      Knit.Effect.Pandoc
      Knit.Effect.UnusedId
      Knit.Effect.AtomicCache
      Knit.Report
      Knit.Report.Cache
      Knit.Report.EffectStack
      Knit.Report.Input.Table.Colonnade
      Knit.Report.Input.Html
      Knit.Report.Input.Html.Lucid
      Knit.Report.Input.Html.Blaze
      Knit.Report.Input.Latex
      Knit.Report.Input.MarkDown.PandocMarkDown
      Knit.Report.Input.Visualization.Hvega
      Knit.Report.Input.Visualization.Diagrams
      Knit.Report.Output
      Knit.Report.Output.Html
      Knit.Report.Other.Lucid
      Knit.Report.Other.Blaze
      Knit.Utilities.Streamly
  other-modules:
      Knit.Effect.Html
      Knit.Report.Error
      Streamly.External.Cereal
      Paths_knit_haskell
  build-depends:
      Glob >=0.10.0 && <0.11.0
    , aeson-pretty >=0.8.7 && <0.9
    , base >=4.12.0 && <4.15
    , base64-bytestring >=1.0.0.2 && <1.2
    , blaze-colonnade >=1.2.2 && <1.3
    , blaze-html >=0.9.1 && <0.10
    , bytestring >=0.10.8 && <0.11
    , case-insensitive >=1.2.0.11 && <1.3
    , cereal >=0.5.7 && <0.6
    , colonnade >=1.1 && <1.3
    , constraints >=0.10 && <0.13
    , containers >=0.5.0 && <0.7
    , diagrams-lib >=1.4 && <1.5.0.0
    , diagrams-svg >=1.4.1 && <1.5.0.0
    , directory >=1.3.3.0 && <1.4.0.0
    , doctemplates >=0.2 && <0.9
    , exceptions >=0.10.0 && <0.11
    , http-client >=0.6.4 && <0.7.2
    , http-client-tls >=0.3.5.3 && <0.4.0.0
    , http-types >=0.12.3 && <0.13.0
    , hvega >=0.2.0 && <0.11
    , lucid >=2.9.11 && <2.10
    , monad-control >=1.0.2 && <1.1
    , mtl >=2.2.2 && <2.3
    , network >=2.8.0.0 && <3.2.0.0
    , network-uri >=2.6.1.0 && <2.8.0
    , pandoc >=2.7.2 && <3.0
    , polysemy >=1.3.0 && <1.4
    , polysemy-plugin >=0.2.0.0 && <0.3.0.0
    , polysemy-zoo >=0.6.0 && <0.8
    , prettyprinter >=1.2.1 && <1.7
    , primitive <=0.7.0.1
    , random >=1.1 && <1.3
    , say >=0.1.0 && <0.2
    , stm >=2.4.5.1 && <2.6
    , streamly >=0.7.2 && <0.7.3
    , streamly-bytestring >=0.1.0 && <0.2
    , svg-builder >=0.1.1 && <0.2
    , text >=1.2.3 && <1.3
    , time >=1.8.0 && <2.0.0
    , transformers-base >=0.4.5 && <0.5
  hs-source-dirs:
      src
  default-language: Haskell2010

test-suite AsyncExample
  type: exitcode-stdio-1.0
  main-is: AsyncExample.hs
  hs-source-dirs:
      examples
  ghc-options: -fplugin=Polysemy.Plugin -threaded
  build-depends:
      base
    , blaze-html
    , containers
    , here
    , hvega
    , knit-haskell
    , plots
    , polysemy
    , polysemy-plugin
    , text
  default-language: Haskell2010

test-suite CacheExample
  type: exitcode-stdio-1.0
  main-is: CacheExample.hs
  hs-source-dirs:
      examples
  ghc-options: -fplugin=Polysemy.Plugin -threaded
  build-depends:
      base
    , blaze-html
    , containers
    , here
    , hvega
    , knit-haskell
    , plots
    , polysemy
    , polysemy-plugin
    , streamly
    , text
  default-language: Haskell2010

test-suite ErrorExample
  type: exitcode-stdio-1.0
  main-is: ErrorExample.hs
  hs-source-dirs:
      examples
  ghc-options: -fplugin=Polysemy.Plugin
  build-depends:
      base
    , blaze-html
    , containers
    , here >=1.2.10 && <1.3.0
    , hvega
    , knit-haskell
    , polysemy
    , polysemy-plugin
    , text
  default-language: Haskell2010

test-suite MtlExample
  type: exitcode-stdio-1.0
  main-is: MtlExample.hs
  hs-source-dirs:
      examples
  ghc-options: -fplugin=Polysemy.Plugin
  build-depends:
      base
    , blaze-html
    , containers
    , here
    , hvega
    , knit-haskell
    , mtl
    , polysemy
    , polysemy-plugin
    , text
  default-language: Haskell2010

test-suite MultiDocExample
  type: exitcode-stdio-1.0
  main-is: MultiDocExample.hs
  hs-source-dirs:
      examples
  ghc-options: -fplugin=Polysemy.Plugin
  build-depends:
      base
    , blaze-html
    , containers
    , here >=1.2.10 && <1.3.0
    , hvega
    , knit-haskell
    , polysemy
    , polysemy-plugin
    , text
  default-language: Haskell2010

test-suite RandomExample
  type: exitcode-stdio-1.0
  main-is: RandomExample.hs
  hs-source-dirs:
      examples
  ghc-options: -fplugin=Polysemy.Plugin
  build-depends:
      base
    , blaze-html
    , colonnade >=1.2.0.2
    , containers
    , here >=1.2.10 && <1.3.0
    , hvega
    , knit-haskell
    , mtl >=2.2.2
    , plots >=0.1.1.0 && <=0.2
    , polysemy
    , polysemy-RandomFu >=0.4.0 && <0.5
    , polysemy-plugin
    , random-fu >=0.2.7.3 && <0.3
    , random-source >=0.3.0.6
    , text
  default-language: Haskell2010

test-suite SimpleExample
  type: exitcode-stdio-1.0
  main-is: SimpleExample.hs
  hs-source-dirs:
      examples
  ghc-options: -fplugin=Polysemy.Plugin
  build-depends:
      base
    , blaze-html
    , containers
    , here
    , hvega
    , knit-haskell
    , plots
    , polysemy
    , polysemy-plugin
    , text
  default-language: Haskell2010<|MERGE_RESOLUTION|>--- conflicted
+++ resolved
@@ -4,11 +4,7 @@
 --
 -- see: https://github.com/sol/hpack
 --
-<<<<<<< HEAD
--- hash: 8317dd13de7b8c326d8f655336b276d6b1eaa82d943ca7f08038adffc994d917
-=======
 -- hash: 08ce406642d57571077c12ea062444257ef374ea2c470769ce7f9d43b0119b16
->>>>>>> cc1a06e9
 
 name:           knit-haskell
 version:        0.8.0.0
@@ -53,7 +49,6 @@
       Knit.Effect.PandocMonad
       Knit.Effect.Pandoc
       Knit.Effect.UnusedId
-      Knit.Effect.AtomicCache
       Knit.Report
       Knit.Report.Cache
       Knit.Report.EffectStack
