--- conflicted
+++ resolved
@@ -1,10 +1,6 @@
 cabal-version: 2.2
 name:           knit-haskell
-<<<<<<< HEAD
-version:        0.10.1.1
-=======
 version:        0.10.2.0
->>>>>>> 450d59bb
 synopsis:       a minimal Rmarkdown sort-of-thing for haskell, by way of Pandoc
 description:    knit-haskell is a beginning attempt at bringing some of the benefits of Rmarkdown to Haskell. It includes an effects stack (using <https://github.com/isovector/polysemy#readme polysemy> rather than mtl) which includes logging, a simplified interface to Pandoc and various writer-like effects to intersperse document building with regular code. Also included is a cache (in-memory and persisted to disk) to make caching results of long running computations simple. The cache provides tools for basic dependency tracking. Various helper functions are provided to simplify common operations, making it especially straightforward to build an HTML document from bits of markdown, latex and <http://hackage.haskell.org/package/lucid Lucid> or <http://hackage.haskell.org/package/blaze-html Blaze> html. Support is also included for including <http://hackage.haskell.org/package/hvega hvega> visualizations and diagrams from the <https://archives.haskell.org/projects.haskell.org/diagrams/ diagrams> package. More information is available in the <https://github.com/adamConnerSax/knit-haskell/blob/master/Readme.md readme>.
 bug-reports:    https://github.com/adamConnerSax/knit-haskell/issues
