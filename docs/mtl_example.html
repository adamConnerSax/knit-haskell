--- conflicted
+++ resolved
@@ -62,11 +62,7 @@
             <section id="an-example-of-getting-env-from-a-base-monad-and-time-from-the-pandoc-effects." class="level2">
             <h2>An example of getting env from a base monad, and time from the Pandoc Effects.</h2>
             <p>This is from the MyApp environment.</p>
-<<<<<<< HEAD
-            <p>2020-08-16 19:33:30.436629 UTC</p>
-=======
-            <p>2020-08-12 19:43:24.632635 UTC</p>
->>>>>>> 538f2c0e
+            <p>2020-08-20 23:54:08.023666 UTC</p>
             </section>
             </div>
     </div>
