--- conflicted
+++ resolved
@@ -1,7 +1,3 @@
-<<<<<<< HEAD
-v 0.3.0.0
-* Added exports of Colonnade and Text.Blaze.Colonnade to Knit.Report.Input.Table.Colonnade 
-=======
 v 0.4.0.0 
 * Changed return type of 'Knit.Report.knitError' to 'Sem r a' (from 'Sem r ()')
 
@@ -22,7 +18,6 @@
 * Added KnitOne and KnitMany constraint-type-aliases to Knit.Report to simplify constraining doc producing functions.
 * Updated examples.  Added a diagrams example to SimpleExample and fixed id and caption arguments throughout.
 * Bumped upper bounds (network)
->>>>>>> f1222aa1
 
 v 0.2.0.0
 * Documentation Fixes
