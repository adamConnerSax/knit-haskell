--- conflicted
+++ resolved
@@ -1,11 +1,7 @@
-<<<<<<< HEAD
-* v 0.5.0.0
-=======
 v 0.6.0.0
 * updated to use polysemy-zoo version of constraint absorbers in PandocMonad.
 
 v 0.5.0.0
->>>>>>> 435a7da0
 * Added plots example back since there is a version of plots on hackage with 
 a relaxed upper bound on containers.
 * Changed the Doc effect so that instead of Text name, it carries a polymorphic info type.  
@@ -13,11 +9,7 @@
 This creates several other changes and will break any multi-doc examples since now 
 "newPandoc" takes a first argument of the type ```PandocInfo``` (which is just a 
 product of a ```Text``` and a ```Map String String```).
-<<<<<<< HEAD
 * raised lower bound and relaxed upper bound on polysemy
-=======
-* relaxed polysemy upper bound
->>>>>>> 435a7da0
 
 v 0.4.0.0 
 * Added  
